--- conflicted
+++ resolved
@@ -15,17 +15,8 @@
     },
 };
 use foundry_compilers_artifacts::{
-<<<<<<< HEAD
     zksolc::{contract::Contract, error::Error, CompilerOutput},
     CompactContractRef, SolcLanguage,
-=======
-    zksolc::{
-        contract::{CompactContractRef, Contract},
-        error::Error,
-        CompilerOutput,
-    },
-    ErrorFilter, SolcLanguage,
->>>>>>> 50e8785e
 };
 use semver::Version;
 use serde::{Deserialize, Serialize};
