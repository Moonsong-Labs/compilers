--- conflicted
+++ resolved
@@ -39,26 +39,8 @@
 impl<'a> ProjectCompiler<'a> {
     /// Create a new `ProjectCompiler` to bootstrap the compilation process of the project's
     /// sources.
-<<<<<<< HEAD
-    pub fn new(
-        project: &'a Project<ZkSolc, ZkArtifactOutput>,
-        avoid_contracts: Option<Vec<globset::GlobMatcher>>,
-    ) -> Result<Self> {
-        let sources = match avoid_contracts {
-            Some(ref contracts_to_avoid) => Source::read_all(
-                project
-                    .paths
-                    .input_files()
-                    .into_iter()
-                    .filter(|p| !contracts_to_avoid.iter().any(|c| c.is_match(p))),
-            )?,
-            None => project.paths.read_input_files()?,
-        };
-        Self::with_sources(project, sources)
-=======
-    pub fn new(project: &'a Project<SolcCompiler, T>) -> Result<Self> {
+    pub fn new(project: &'a Project<ZkSolc, ZkArtifactOutput>) -> Result<Self> {
         Self::with_sources(project, project.paths.read_input_files()?)
->>>>>>> 50e8785e
     }
 
     /// Bootstraps the compilation process by resolving the dependency graph of all sources and the
